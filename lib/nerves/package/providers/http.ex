--- conflicted
+++ resolved
@@ -63,10 +63,7 @@
   defp result({:ok, body}, artifact, _) do
     shell_info "Artifact #{artifact} Downloaded"
     file = cache_file(artifact)
-<<<<<<< HEAD
-=======
     File.mkdir_p(Nerves.Env.download_dir())
->>>>>>> d91ad898
     File.write(file, body)
     {:ok, file}
   end
@@ -98,11 +95,7 @@
   end
 
   defp cache_file(artifact) do
-<<<<<<< HEAD
-    Nerves.Env.download_dir
-=======
     Nerves.Env.download_dir()
->>>>>>> d91ad898
     |> Path.join(artifact)
     |> Path.expand
   end
