defmodule Mix.Tasks.Firmware.Burn do
  use Mix.Task
  import Mix.Nerves.Utils

  @switches [device: :string, task: :string]
  @aliases [d: :device, t: :task]

  def run(argv) do
    preflight
    debug_info "Nerves Firmware Burn"

    {opts, argv, _} = OptionParser.parse(argv, switches: @switches, aliases: @aliases)

<<<<<<< HEAD
=======
    {opts, argv, _} = OptionParser.parse(argv, switches: @switches, aliases: @aliases)

    Mix.shell.info "Nerves Firmware Burn"
>>>>>>> c978ba88
    config = Mix.Project.config
    otp_app = config[:app]
    target = config[:target]

    System.get_env("NERVES_SYSTEM") || raise """
      Environment variable $NERVES_SYSTEM is not set
    """

    System.get_env("NERVES_TOOLCHAIN") || raise """
      Environment variable $NERVES_TOOLCHAIN is not set
    """

    fw = Path.join(File.cwd!, "_images/#{target}/#{otp_app}.fw")
    unless File.exists?(fw) do
      Mix.raise "Firmware for target #{target} not found at #{fw} run `mix firmware` to build"
    end

    dev =
      case opts[:device] do
        nil -> prompt_dev()
        dev -> dev
      end
    burn(fw, dev, opts, argv)
  end

  defp burn(fw, dev, opts, argv) do
    task = opts[:task] || "complete"
    args = ["-a", "-i", fw, "-t", task, "-d", dev] ++ argv
    {cmd, args} =
      case :os.type do
        {_, :darwin} ->
          {"fwup", args}
        {_, :linux} ->
           ask_pass = System.get_env("SUDO_ASKPASS") || "/usr/bin/ssh-askpass"
           System.put_env("SUDO_ASKPASS", ask_pass)
           {"sudo", ["fwup"] ++ args}
        {_, type} ->
          raise "Unable to burn firmware on your host #{inspect type}"
      end
    shell(cmd, args)
  end

  defp get_devs do
    {result, 0} = System.cmd("fwup", ["--detect"])
    if result == "" do
      Mix.raise "Could not auto detect your SD card"
    end
    result
    |> String.strip
    |> String.split("\n")
    |> Enum.map(&String.split(&1, ","))
  end

  defp prompt_dev() do
    case get_devs() do
      [[dev, bytes]] ->
        choice =
          Mix.shell.yes?("Use #{bytes_to_gigabytes(bytes)} GiB memory card found at #{dev}?")
        if choice do
          dev
        else
          Mix.raise "Aborted"
        end
      devs ->
        choices =
          devs
          |> Enum.zip(0..length(devs))
          |> Enum.reduce([], fn({[dev, bytes], idx}, acc) ->
            ["#{idx}) #{bytes_to_gigabytes(bytes)} GiB found at #{dev}" | acc]
          end)
          |> Enum.reverse
        choice = Mix.shell.prompt("Discovered devices:\n#{Enum.join(choices, "\n")}\nWhich device do you want to burn to?")
        |> String.strip
        idx =
          case Integer.parse(choice) do
            {idx, _} -> idx
            _ -> Mix.raise "Invalid selection #{choice}"
          end
        case Enum.fetch(devs, idx) do
          {:ok, [dev, _]} -> dev
          _ -> Mix.raise "Invalid selection #{choice}"
        end
    end
  end

  defp bytes_to_gigabytes(bytes) when is_binary(bytes) do
    {bytes, _} = Integer.parse(bytes)
    bytes_to_gigabytes(bytes)
  end

  defp bytes_to_gigabytes(bytes) do
    gb = bytes / 1024 / 1024 / 1024
    Float.round(gb, 2)
  end
end<|MERGE_RESOLUTION|>--- conflicted
+++ resolved
@@ -11,12 +11,6 @@
 
     {opts, argv, _} = OptionParser.parse(argv, switches: @switches, aliases: @aliases)
 
-<<<<<<< HEAD
-=======
-    {opts, argv, _} = OptionParser.parse(argv, switches: @switches, aliases: @aliases)
-
-    Mix.shell.info "Nerves Firmware Burn"
->>>>>>> c978ba88
     config = Mix.Project.config
     otp_app = config[:app]
     target = config[:target]
